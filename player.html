<!DOCTYPE html>
<html lang="zh">
<head>
    <meta charset="UTF-8">
    <meta name="viewport" content="width=device-width, initial-scale=1.0">
    <title>LibreTV 播放器</title>

    <!-- Favicon -->
    <link rel="icon" href="https://images.icon-icons.com/38/PNG/512/retrotv_5520.png">
    <link rel="apple-touch-icon" href="https://images.icon-icons.com/38/PNG/512/retrotv_5520.png">
    <link rel="manifest" href="manifest.json">

    <script src="libs/tailwindcss.min.js"></script>
    <script src="js/wakelock.js"></script>
    <link rel="stylesheet" href="css/styles.css">
    <style>
        body, html {
            margin: 0;
            padding: 0;
            width: 100%;
            height: 100%;
            background-color: #0f1622;
            color: white;
        }
        .player-container {
            width: 100%;
            max-width: 1200px;
            margin: 0 auto;
        }
        #player {
            width: 100%;
            height: 60vh; /* 视频播放器高度 */
        }
        .loading-container {
            position: absolute;
            top: 0;
            left: 0;
            right: 0;
            bottom: 0;
            display: flex;
            align-items: center;
            justify-content: center;
            background-color: rgba(0, 0, 0, 0.7);
            color: white;
            z-index: 100;
            flex-direction: column;
        }
        .loading-spinner {
            width: 50px;
            height: 50px;
            border: 4px solid rgba(255, 255, 255, 0.3);
            border-radius: 50%;
            border-top-color: white;
            animation: spin 1s ease-in-out infinite;
            margin-bottom: 10px;
        }
        @keyframes spin {
            to { transform: rotate(360deg); }
        }
        .error-container {
            position: absolute;
            top: 0;
            left: 0;
            right: 0;
            bottom: 0;
            display: none;
            align-items: center;
            justify-content: center;
            background-color: rgba(0, 0, 0, 0.7);
            color: white;
            z-index: 100;
            flex-direction: column;
            text-align: center;
            padding: 1rem;
        }
        .error-icon {
            font-size: 48px;
            margin-bottom: 10px;
        }
        .episode-active {
            background-color: #3b82f6 !important;
            border-color: #60a5fa !important;
        }
        .episode-grid {
            max-height: 30vh;
            overflow-y: auto;
            padding-bottom: 1rem;
            margin-top: 1rem;
        }
        .switch {
            position: relative;
            display: inline-block;
            width: 46px;
            height: 24px;
        }
        .switch input {
            opacity: 0;
            width: 0;
            height: 0;
        }
        .slider {
            position: absolute;
            cursor: pointer;
            top: 0;
            left: 0;
            right: 0;
            bottom: 0;
            background-color: #333;
            transition: .4s;
            border-radius: 24px;
        }
        .slider:before {
            position: absolute;
            content: "";
            height: 18px;
            width: 18px;
            left: 3px;
            bottom: 3px;
            background-color: white;
            transition: .4s;
            border-radius: 50%;
        }
        input:checked + .slider {
            background-color: #00ccff;
        }
        input:checked + .slider:before {
            transform: translateX(22px);
        }
        /* 添加快捷键提示样式 */
        .shortcut-hint {
            position: fixed;
            top: 50%;
            left: 50%;
            transform: translate(-50%, -50%);
            background-color: rgba(0, 0, 0, 0.8);
            color: white;
            padding: 1rem 2rem;
            border-radius: 0.5rem;
            font-size: 1.5rem;
            display: flex;
            align-items: center;
            gap: 0.5rem;
            z-index: 1000;
            opacity: 0;
            transition: opacity 0.3s ease;
        }
        .shortcut-hint.show {
            opacity: 1;
        }

        /* 原生全屏时，播放器容器铺满 */
        .player-container:-webkit-full-screen,
        .player-container:fullscreen {
            position: fixed;
            top: 0; left: 0;
            width: 100vw; height: 100vh;
            z-index: 10000;
            background-color: #000;
        }
        .player-container:-webkit-full-screen #player,
        .player-container:fullscreen #player {
            width: 100%; height: 100%;
        }
        
        /* 新增：移动端响应式样式 */
        @media (max-width: 640px) {
            .episode-grid {
                max-height: 40vh; /* 移动端增加集数列表高度 */
            }
            
            /* 改进移动端按钮显示 */
            button {
                white-space: nowrap;
            }
            
            /* 控制栏在小屏幕上可能需要换行 */
            .player-container .flex-wrap {
                margin-bottom: 4px;
            }
        }
    </style>
</head>
<body>
    <header class="bg-[#111] p-4 flex items-center border-b border-[#333] gap-2 player-header">
        <div class="flex items-center min-w-0">
            <a href="/" class="flex items-center min-w-0">
                <svg class="w-8 h-8 mr-2 text-[#00ccff] logo-icon" fill="none" stroke="currentColor" viewBox="0 0 24 24">
                    <path stroke-linecap="round" stroke-linejoin="round" stroke-width="2" d="M15 10l4.553-2.276A1 1 0 0121 8.618v6.764a1 1 0 01-1.447.894L15 14M5 18h8a2 2 0 002-2V8a2 2 0 00-2-2H5a2 2 0 00-2 2v8a2 2 0 002 2z"></path>
                </svg>
                <h1 class="text-xl font-bold gradient-text logo-text">LibreTV</h1>
            </a>
        </div>
        <h2 id="videoTitle" class="text-xl font-semibold flex-1 text-center overflow-x-auto whitespace-nowrap truncate custom-title-scroll"></h2>
        <a href="/" class="px-4 py-2 bg-[#222] hover:bg-[#333] border border-[#333] rounded-lg transition-colors flex items-center min-w-0 home-btn">
            <svg xmlns="http://www.w3.org/2000/svg" class="w-5 h-5 mr-1" viewBox="0 0 24 24" fill="none" stroke="currentColor" stroke-width="2" stroke-linecap="round" stroke-linejoin="round">
              <path d="M19 21V9.5l-7-5-7 5V21a2 2 0 0 0 2 2h10a2 2 0 0 0 2-2z" />
              <path d="M9 22V12h6v10" />
            </svg>
            <span class="home-btn-text">返回首页</span>
        </a>
    </header>

    <!-- 密码验证弹窗 -->
    <div id="passwordModal" class="fixed inset-0 bg-black/95 hidden items-center justify-center z-[65] transition-opacity duration-300">
        <div class="bg-[#111] p-8 rounded-lg w-11/12 max-w-md border border-[#333] max-h-[90vh] flex flex-col">
            <div class="flex justify-between items-center mb-6 flex-none">
                <h2 class="text-2xl font-bold gradient-text">访问验证</h2>
            </div>
            <div class="mb-6">
                <p class="text-gray-300 mb-4">请输入密码继续访问</p>
                <form id="passwordForm" onsubmit="handlePasswordSubmit(); return false;">
                    <input type="text" name="username" id="username" autocomplete="username" style="display:none" tabindex="-1" aria-hidden="true">
                    <input type="password" id="passwordInput" class="w-full bg-[#111] border border-[#333] text-white px-4 py-3 rounded-lg focus:outline-none focus:border-white transition-colors" placeholder="密码..." autocomplete="new-password">
                    <button id="passwordSubmitBtn" type="submit" class="mt-4 w-full bg-blue-600 hover:bg-blue-700 text-white px-4 py-2 rounded">提交</button>
                </form>
                <p id="passwordError" class="text-red-500 mt-2 hidden">密码错误，请重试</p>
            </div>
        </div>
    </div>

    <main class="container mx-auto px-4 py-4">
        <!-- 视频播放区 -->
        <div id="playerContainer" class="player-container">
            <div class="relative">
                <div id="player"></div>
                <div class="loading-container" id="loading">
                    <div class="loading-spinner"></div>
                    <div>正在加载视频...</div>
                </div>
                <div class="error-container" id="error">
                    <div class="error-icon">⚠️</div>
                    <div id="error-message">视频加载失败</div>
                    <div style="margin-top: 10px; font-size: 14px; color: #aaa;">请尝试其他视频源或稍后重试</div>
                </div>
            </div>
        </div>

        <!-- 集数导航 -->
        <div class="player-container">
            <div class="flex justify-between items-center my-4">
                <button onclick="playPreviousEpisode()" id="prevButton" class="px-4 py-2 bg-[#222] hover:bg-[#333] border border-[#333] rounded-lg transition-colors">
                    <svg class="w-5 h-5 inline-block" fill="none" stroke="currentColor" viewBox="0 0 24 24">
                        <path stroke-linecap="round" stroke-linejoin="round" stroke-width="2" d="M15 19l-7-7 7-7"></path>
                    </svg>
                    上一集
                </button>
                <span class="text-gray-400" id="episodeInfo">加载中...</span>
                <button onclick="playNextEpisode()" id="nextButton" class="px-4 py-2 bg-[#222] hover:bg-[#333] border border-[#333] rounded-lg transition-colors">
                    下一集
                    <svg class="w-5 h-5 inline-block" fill="none" stroke="currentColor" viewBox="0 0 24 24">
                        <path stroke-linecap="round" stroke-linejoin="round" stroke-width="2" d="M9 5l7 7-7 7"></path>
                    </svg>
                </button>
            </div>
        </div>

        <!-- 添加自动播放开关和排序按钮 -->
        <div class="player-container">
<<<<<<< HEAD
            <div class="flex flex-wrap justify-end items-center gap-2">
                <!-- 自动连播开关 - 分组到左边 -->
                <div class="flex items-center gap-1 flex-shrink-0 mr-auto">
                    <span class="text-gray-400 text-sm whitespace-nowrap">自动连播</span>
                    <label class="switch">
                        <input type="checkbox" id="autoplayToggle">
                        <span class="slider"></span>
                    </label>
                </div>
                
                <!-- 把各种功能按钮放在右侧 - 在小屏幕上各自占一行 -->
                <div class="flex flex-wrap justify-end gap-2">
                    <!-- 复制链接按钮 -->
                    <button onclick="copyLinks()" class="px-3 py-1 bg-[#222] hover:bg-[#333] border border-[#333] rounded-lg transition-colors flex items-center space-x-1 flex-shrink-0">
                        <svg xmlns="http://www.w3.org/2000/svg" class="h-4 w-4" fill="none" viewBox="0 0 24 24" stroke="currentColor">
                            <path stroke-linecap="round" stroke-linejoin="round" stroke-width="2" d="M8 5H6a2 2 0 00-2 2v12a2 2 0 002 2h10a2 2 0 002-2v-1M8 5a2 2 0 002 2h2a2 2 0 002-2M8 5a2 2 0 012-2h2a2 2 0 012 2m0 0h2a2 2 0 012 2v3m2 4H10m0 0l3-3m-3 3l3 3" />
                        </svg>
                        <span>复制链接</span>
                    </button>
                    
                    <!-- 倒序排列按钮 -->
                    <button onclick="toggleEpisodeOrder()" class="px-3 py-1 bg-[#222] hover:bg-[#333] border border-[#333] rounded-lg transition-colors flex items-center space-x-1 flex-shrink-0">
                        <svg xmlns="http://www.w3.org/2000/svg" class="h-4 w-4" id="orderIcon" viewBox="0 0 20 20" fill="currentColor">
                            <path fill-rule="evenodd" d="M10 18a8 8 0 100-16 8 8 0 000 16zm1-11a1 1 0 10-2 0v3.586L7.707 9.293a1 1 0 00-1.414 1.414l3 3a1 1 0 001.414 0l3-3a1 1 0 00-1.414-1.414L11 10.586V7z" clip-rule="evenodd" />
                        </svg>
                        <span id="orderText">倒序排列</span>
                    </button>
                    
                    <!-- 锁定控制按钮 - 始终显示在最右侧 -->
                    <button id="lockToggle" onclick="toggleControlsLock()" title="锁定控制" 
                            class="px-2 py-1 bg-[#333] hover:bg-[#444] text-white rounded-full transition flex-shrink-0">
                        <svg id="lockIcon" class="w-5 h-5" fill="none" stroke="currentColor" viewBox="0 0 24 24">
                            <!-- 默认状态：未锁图标 -->
                            <path stroke-linecap="round" stroke-linejoin="round" stroke-width="2"
                                d="M15 11V7a3 3 0 00-6 0v4m-3 4h12v6H6v-6z" />
                        </svg>
                    </button>
                </div>
=======
            <div class="mb-2 flex justify-end items-center gap-2">
                <span class="text-gray-400 text-sm">自动连播</span>
                <label class="switch">
                    <input type="checkbox" id="autoplayToggle">
                    <span class="slider"></span>
                </label>
                <button onclick="toggleEpisodeOrder()" class="px-4 py-1 bg-gradient-to-r from-indigo-500 via-purple-500 to-pink-500 hover:from-indigo-600 hover:via-purple-600 hover:to-pink-600 text-white text-xs font-semibold rounded-lg transition-all duration-300 transform items-center justify-center flex">
                    <svg xmlns="http://www.w3.org/2000/svg" class="h-5 w-5" id="orderIcon" viewBox="0 0 20 20" fill="currentColor">
                        <path fill-rule="evenodd" d="M10 18a8 8 0 100-16 8 8 0 000 16zm1-11a1 1 0 10-2 0v3.586L7.707 9.293a1 1 0 00-1.414 1.414l3 3a1 1 0 001.414 0l3-3a1 1 0 00-1.414-1.414L11 10.586V7z" clip-rule="evenodd" />
                    </svg>
                    <span id="orderText">倒序排列</span>
                </button>
                <button onclick="copyLinks()" title="复制视频链接" class="px-2 py-1 bg-[#333] hover:bg-[#444] text-white rounded-full transition">
                    <svg viewBox="0 0 32 32" id="copyIcon" class="w-5 h-5" fill="#ffffff" xmlns="http://www.w3.org/2000/svg">
                        <g id="SVGRepo_bgCarrier" stroke-width="0"></g>
                        <g id="SVGRepo_tracerCarrier" stroke-linecap="round" stroke-linejoin="round"></g>
                        <g id="SVGRepo_iconCarrier">
                            <defs> <style> .cls-1 { fill: none; } </style> </defs>
                            <path d="M11.9474,19a4.9476,4.9476,0,0,1-3.4991-8.4465l5.1053-5.1043a4.9482,4.9482,0,0,1,6.9981,6.9976l-.5523.5526-1.4158-1.4129.5577-.5579a2.95,2.95,0,0,0-.0039-4.1653,3.02,3.02,0,0,0-4.17,0l-5.1047,5.104a2.9474,2.9474,0,0,0,0,4.1692,3.02,3.02,0,0,0,4.17,0l1.4143,1.4145A4.9176,4.9176,0,0,1,11.9474,19Z"></path>
                            <path d="M19.9474,17a4.9476,4.9476,0,0,1-3.4991-8.4465l.5526-.5526,1.4143,1.4146-.5526.5523a2.9476,2.9476,0,0,0,0,4.1689,3.02,3.02,0,0,0,4.17,0c.26-.26,4.7293-4.7293,5.1053-5.1045a2.951,2.951,0,0,0,0-4.1687,3.02,3.02,0,0,0-4.17,0L21.5536,3.449a4.9483,4.9483,0,0,1,6.9981,6.9978c-.3765.376-4.844,4.8428-5.1038,5.1035A4.9193,4.9193,0,0,1,19.9474,17Z"></path>
                            <path d="M24,30H4a2.0021,2.0021,0,0,1-2-2V8A2.0021,2.0021,0,0,1,4,6H8V8H4V28H24V18h2V28A2.0021,2.0021,0,0,1,24,30Z"></path>
                            <rect id="_Transparent_Rectangle_" data-name="<Transparent Rectangle>" class="cls-1" width="32" height="32"></rect>
                        </g>
                    </svg>
                </button>
                <button id="lockToggle" onclick="toggleControlsLock()" title="锁定控制" class="px-2 py-1 bg-[#333] hover:bg-[#444] text-white rounded-full transition">
                    <svg id="lockIcon" class="w-5 h-5" fill="none" stroke="currentColor" viewBox="0 0 24 24">
                        <!-- 默认状态：未锁图标 -->
                        <path stroke-linecap="round" stroke-linejoin="round" stroke-width="2"
                              d="M15 11V7a3 3 0 00-6 0v4m-3 4h12v6H6v-6z" />
                    </svg>
                </button>
>>>>>>> 365033e0
            </div>
        </div>

        <!-- 集数网格 -->
        <div class="player-container">
            <div class="episode-grid" id="episodesGrid">
                <div class="grid grid-cols-2 sm:grid-cols-4 md:grid-cols-6 lg:grid-cols-8 gap-2" id="episodesList">
                    <!-- 集数将在这里动态加载 -->
                    <div class="col-span-full text-center text-gray-400 py-8">加载中...</div>
                </div>
            </div>
        </div>
    </main>

    <!-- 添加快捷键提示元素 -->
    <div class="shortcut-hint" id="shortcutHint">
        <svg class="w-6 h-6" fill="none" stroke="currentColor" viewBox="0 0 24 24" id="shortcutIcon">
            <path stroke-linecap="round" stroke-linejoin="round" stroke-width="2" d="M15 19l-7-7 7-7"></path>
        </svg>
        <span id="shortcutText"></span>
    </div>

    <!-- 引入纯 JS sha256（HTTP 下依然可用） -->
    <script src="libs/sha256.min.js"></script>
    <script>
        // 保存原始 js‑sha256 实现，避免被 password.js 覆盖
        window._jsSha256 = window.sha256;
    </script>
    
    <script src="libs/hls.min.js" crossorigin="anonymous"></script>
    <script src="libs/DPlayer.min.js" crossorigin="anonymous"></script>

    <script src="js/config.js"></script>
    <script src="js/password.js"></script>

    <script>
        // 创建全局环境变量对象
        window.__ENV__ = window.__ENV__ || {};
        
        // 注入服务器端环境变量 (将由服务器端替换)
        // PASSWORD 变量将在这里被服务器端注入
        window.__ENV__.PASSWORD = "{{PASSWORD}}";

        // =================================
        // ============== PLAYER ==========
        // =================================
        // 全局变量
        let currentVideoTitle = '';
        let currentEpisodeIndex = 0;
        let currentEpisodes = [];
        let episodesReversed = false;
        let dp = null;
        let currentHls = null; // 跟踪当前HLS实例
        let autoplayEnabled = true; // 默认开启自动连播
        let isUserSeeking = false; // 跟踪用户是否正在拖动进度条
        let videoHasEnded = false; // 跟踪视频是否已经自然结束
        let userClickedPosition = null; // 记录用户点击的位置
        let shortcutHintTimeout = null; // 用于控制快捷键提示显示时间
        let adFilteringEnabled = true; // 默认开启广告过滤
        let progressSaveInterval = null; // 定期保存进度的计时器

        // 页面加载
        document.addEventListener('DOMContentLoaded', function() {
            // 先检查用户是否已通过密码验证
            if (!isPasswordVerified()) {
                // 隐藏加载提示
                document.getElementById('loading').style.display = 'none';
                return;
            }

            initializePageContent();
        });

        // 监听密码验证成功事件
        document.addEventListener('passwordVerified', () => {
            document.getElementById('loading').style.display = 'block';

            initializePageContent();
        });

        // 初始化页面内容
        function initializePageContent() {
            // 解析URL参数
            const urlParams = new URLSearchParams(window.location.search);
            const videoUrl = urlParams.get('url');
            const title = urlParams.get('title');
            const sourceCode = urlParams.get('source_code');
            let index = parseInt(urlParams.get('index') || '0');
            const episodesList = urlParams.get('episodes'); // 新增：从URL获取集数信息

            // 从localStorage获取数据
            currentVideoTitle = title || localStorage.getItem('currentVideoTitle') || '未知视频';
            currentEpisodeIndex = index;
            
            // 设置自动连播开关状态
            autoplayEnabled = localStorage.getItem('autoplayEnabled') !== 'false'; // 默认为true
            document.getElementById('autoplayToggle').checked = autoplayEnabled;
            
            // 获取广告过滤设置
            adFilteringEnabled = localStorage.getItem(PLAYER_CONFIG.adFilteringStorage) !== 'false'; // 默认为true
            
            // 监听自动连播开关变化
            document.getElementById('autoplayToggle').addEventListener('change', function(e) {
                autoplayEnabled = e.target.checked;
                localStorage.setItem('autoplayEnabled', autoplayEnabled);
            });
            
            // 优先使用URL传递的集数信息，否则从localStorage获取
            try {
                if (episodesList) {
                    // 如果URL中有集数数据，优先使用它
                    currentEpisodes = JSON.parse(decodeURIComponent(episodesList));
                    console.log('从URL恢复集数信息:', currentEpisodes.length);
                } else {
                    // 否则从localStorage获取
                    currentEpisodes = JSON.parse(localStorage.getItem('currentEpisodes') || '[]');
                    console.log('从localStorage恢复集数信息:', currentEpisodes.length);
                }
                
                // 检查集数索引是否有效，如果无效则调整为0
                if (index < 0 || (currentEpisodes.length > 0 && index >= currentEpisodes.length)) {
                    console.warn(`无效的剧集索引 ${index}，调整为范围内的值`);
                    
                    // 如果索引太大，则使用最大有效索引
                    if (index >= currentEpisodes.length && currentEpisodes.length > 0) {
                        index = currentEpisodes.length - 1;
                    } else {
                        index = 0;
                    }
                    
                    // 更新URL以反映修正后的索引
                    const newUrl = new URL(window.location.href);
                    newUrl.searchParams.set('index', index);
                    window.history.replaceState({}, '', newUrl);
                }
                
                // 更新当前索引为验证过的值
                currentEpisodeIndex = index;
                
                episodesReversed = localStorage.getItem('episodesReversed') === 'true';
            } catch (e) {
                console.error('获取集数信息失败:', e);
                currentEpisodes = [];
                currentEpisodeIndex = 0;
                episodesReversed = false;
            }

            // 设置页面标题
            document.title = currentVideoTitle + ' - LibreTV播放器';
            document.getElementById('videoTitle').textContent = currentVideoTitle;

            // 初始化播放器
            if (videoUrl) {
                initPlayer(videoUrl, sourceCode);
                
                // 尝试从URL参数中恢复播放位置
                const position = urlParams.get('position');
                if (position) {
                    setTimeout(() => {
                        if (dp && dp.video) {
                            const positionNum = parseInt(position);
                            if (!isNaN(positionNum) && positionNum > 0) {
                                dp.seek(positionNum);
                                showPositionRestoreHint(positionNum);
                            }
                        }
                    }, 1500);
                }
            } else {
                showError('无效的视频链接');
            }

            // 更新集数信息
            updateEpisodeInfo();
            
            // 渲染集数列表
            renderEpisodes();
            
            // 更新按钮状态
            updateButtonStates();
            
            // 更新排序按钮状态
            updateOrderButton();

            // 添加对进度条的监听，确保点击准确跳转
            setTimeout(() => {
                setupProgressBarPreciseClicks();
            }, 1000);

            // 添加键盘快捷键事件监听
            document.addEventListener('keydown', handleKeyboardShortcuts);

            // 添加页面离开事件监听，保存播放位置
            window.addEventListener('beforeunload', saveCurrentProgress);

            // 新增：页面隐藏（切后台/切标签）时也保存
            document.addEventListener('visibilitychange', function() {
                if (document.visibilityState === 'hidden') {
                    saveCurrentProgress();
                }
            });

            // 新增：视频暂停时也保存
            // 需确保 dp.video 已初始化
            const waitForVideo = setInterval(() => {
                if (dp && dp.video) {
                    dp.video.addEventListener('pause', saveCurrentProgress);

                    // 新增：播放进度变化时节流保存
                    let lastSave = 0;
                    dp.video.addEventListener('timeupdate', function() {
                        const now = Date.now();
                        if (now - lastSave > 5000) { // 每5秒最多保存一次
                            saveCurrentProgress();
                            lastSave = now;
                        }
                    });

                    clearInterval(waitForVideo);
                }
            }, 200);
        }

        // 处理键盘快捷键
        function handleKeyboardShortcuts(e) {
            // 忽略输入框中的按键事件
            if (e.target.tagName === 'INPUT' || e.target.tagName === 'TEXTAREA') return;

            // Alt + 左箭头 = 上一集
            if (e.altKey && e.key === 'ArrowLeft') {
                if (currentEpisodeIndex > 0) {
                    playPreviousEpisode();
                    showShortcutHint('上一集', 'left');
                    e.preventDefault();
                }
            }
            
            // Alt + 右箭头 = 下一集
            if (e.altKey && e.key === 'ArrowRight') {
                if (currentEpisodeIndex < currentEpisodes.length - 1) {
                    playNextEpisode();
                    showShortcutHint('下一集', 'right');
                    e.preventDefault();
                }
            }
        }

        // 显示快捷键提示
        function showShortcutHint(text, direction) {
            const hintElement = document.getElementById('shortcutHint');
            const textElement = document.getElementById('shortcutText');
            const iconElement = document.getElementById('shortcutIcon');
            
            // 清除之前的超时
            if (shortcutHintTimeout) {
                clearTimeout(shortcutHintTimeout);
            }
            
            // 设置文本和图标方向
            textElement.textContent = text;
            
            if (direction === 'left') {
                iconElement.innerHTML = '<path stroke-linecap="round" stroke-linejoin="round" stroke-width="2" d="M15 19l-7-7 7-7"></path>';
            } else {
                iconElement.innerHTML = '<path stroke-linecap="round" stroke-linejoin="round" stroke-width="2" d="M9 5l7 7-7 7"></path>';
            }
            
            // 显示提示
            hintElement.classList.add('show');
            
            // 两秒后隐藏
            shortcutHintTimeout = setTimeout(() => {
                hintElement.classList.remove('show');
            }, 2000);
        }

        // 初始化播放器
        function initPlayer(videoUrl, sourceCode) {
            if (!videoUrl) return;

            // 配置HLS.js选项
            const hlsConfig = {
                debug: false,
                loader: adFilteringEnabled ? CustomHlsJsLoader : Hls.DefaultConfig.loader,
                enableWorker: true,
                lowLatencyMode: false,
                backBufferLength: 90,
                maxBufferLength: 30,
                maxMaxBufferLength: 60,
                maxBufferSize: 30 * 1000 * 1000,
                maxBufferHole: 0.5,
                fragLoadingMaxRetry: 6,
                fragLoadingMaxRetryTimeout: 64000,
                fragLoadingRetryDelay: 1000,
                manifestLoadingMaxRetry: 3,
                manifestLoadingRetryDelay: 1000,
                levelLoadingMaxRetry: 4,
                levelLoadingRetryDelay: 1000,
                startLevel: -1,
                abrEwmaDefaultEstimate: 500000,
                abrBandWidthFactor: 0.95,
                abrBandWidthUpFactor: 0.7,
                abrMaxWithRealBitrate: true,
                stretchShortVideoTrack: true,
                appendErrorMaxRetry: 5,  // 增加尝试次数
                liveSyncDurationCount: 3,
                liveDurationInfinity: false
            };
            
            // 创建DPlayer实例
            dp = new DPlayer({
                container: document.getElementById('player'),
                autoplay: true,
                theme: '#00ccff',
                preload: 'auto',
                loop: false,
                lang: 'zh-cn',
                hotkey: true,        // 启用键盘控制，包括空格暂停/播放、方向键控制进度和音量
                mutex: true,
                volume: 0.7,
                screenshot: true,                // 启用截图功能
                preventClickToggle: false,       // 允许点击视频切换播放/暂停
                airplay: true,                   // 在Safari中启用AirPlay功能
                chromecast: true,                // 启用Chromecast投屏功能
                contextmenu: [                   // 自定义右键菜单
                    {
                        text: '关于 LibreTV',
                        link: 'https://github.com/bestzwei/LibreTV'
                    },
                    {
                        text: '问题反馈',
                        click: (player) => {
                            window.open('https://github.com/bestzwei/LibreTV/issues', '_blank');
                        }
                    }
                ],
                video: {
                    url: videoUrl,
                    type: 'hls',
                    pic: 'image/nomedia.png', // 设置视频封面图
                    customType: {
                        hls: function(video, player) {
                            // 清理之前的HLS实例
                            if (currentHls && currentHls.destroy) {
                                try {
                                    currentHls.destroy();
                                } catch (e) {
                                    console.warn('销毁旧HLS实例出错:', e);
                                }
                            }
                            
                            // 创建新的HLS实例
                            const hls = new Hls(hlsConfig);
                            currentHls = hls;
                            
                            // 跟踪是否已经显示错误
                            let errorDisplayed = false;
                            // 跟踪是否有错误发生
                            let errorCount = 0;
                            // 跟踪视频是否开始播放
                            let playbackStarted = false;
                            // 跟踪视频是否出现bufferAppendError
                            let bufferAppendErrorCount = 0;
                            
                            // 监听视频播放事件
                            video.addEventListener('playing', function() {
                                playbackStarted = true;
                                document.getElementById('loading').style.display = 'none';
                                document.getElementById('error').style.display = 'none';
                            });
                            
                            // 监听视频进度事件
                            video.addEventListener('timeupdate', function() {
                                if (video.currentTime > 1) {
                                    // 视频进度超过1秒，隐藏错误（如果存在）
                                    document.getElementById('error').style.display = 'none';
                                }
                            });

                            hls.loadSource(video.src);
                            hls.attachMedia(video);
                            
                            // enable airplay, from https://github.com/video-dev/hls.js/issues/5989
                            const source = document.createElement('source');
                            source.src = videoUrl;
                            video.appendChild(source);
                            video.disableRemotePlayback = false;
                            
                            hls.on(Hls.Events.MANIFEST_PARSED, function() {
                                video.play().catch(e => {
                                    console.warn('自动播放被阻止:', e);
                                });
                            });
                            
                            hls.on(Hls.Events.ERROR, function(event, data) {
                                console.log('HLS事件:', event, '数据:', data);
                                
                                // 增加错误计数
                                errorCount++;
                                
                                // 处理bufferAppendError
                                if (data.details === 'bufferAppendError') {
                                    bufferAppendErrorCount++;
                                    console.warn(`bufferAppendError 发生 ${bufferAppendErrorCount} 次`);
                                    
                                    // 如果视频已经开始播放，则忽略这个错误
                                    if (playbackStarted) {
                                        console.log('视频已在播放中，忽略bufferAppendError');
                                        return;
                                    }
                                    
                                    // 如果出现多次bufferAppendError但视频未播放，尝试恢复
                                    if (bufferAppendErrorCount >= 3) {
                                        hls.recoverMediaError();
                                    }
                                }
                                
                                // 如果是致命错误，且视频未播放
                                if (data.fatal && !playbackStarted) {
                                    console.error('致命HLS错误:', data);
                                    
                                    // 尝试恢复错误
                                    switch(data.type) {
                                        case Hls.ErrorTypes.NETWORK_ERROR:
                                            console.log("尝试恢复网络错误");
                                            hls.startLoad();
                                            break;
                                        case Hls.ErrorTypes.MEDIA_ERROR:
                                            console.log("尝试恢复媒体错误");
                                            hls.recoverMediaError();
                                            break;
                                        default:
                                            // 仅在多次恢复尝试后显示错误
                                            if (errorCount > 3 && !errorDisplayed) {
                                                errorDisplayed = true;
                                                showError('视频加载失败，可能是格式不兼容或源不可用');
                                            }
                                            break;
                                    }
                                }
                            });
                            
                            // 监听分段加载事件
                            hls.on(Hls.Events.FRAG_LOADED, function() {
                                document.getElementById('loading').style.display = 'none';
                            });
                            
                            // 监听级别加载事件
                            hls.on(Hls.Events.LEVEL_LOADED, function() {
                                document.getElementById('loading').style.display = 'none';
                            });
                        }
                    }
            }
            });
            // 全屏模式下锁定横屏
            dp.on('fullscreen', () => {
                if (window.screen.orientation && window.screen.orientation.lock) {
                    window.screen.orientation.lock('landscape')
                    .then(() => {
                        console.log('屏幕已锁定为横向模式');
                    })
                    .catch((error) => {
                        console.warn('无法锁定屏幕方向，请手动旋转设备:', error);
                    });
                } else {
                    console.warn('当前浏览器不支持锁定屏幕方向，请手动旋转设备。');
                }
            });
            
            // 全屏取消时解锁屏幕方向
            dp.on('fullscreen_cancel', () => {
                if (window.screen.orientation && window.screen.orientation.unlock) {
                    window.screen.orientation.unlock();
                }
            });
            
            dp.on('loadedmetadata', function() {
                document.getElementById('loading').style.display = 'none';
                videoHasEnded = false; // 视频加载时重置结束标志
                
                // 视频加载完成后重新设置进度条点击监听
                setupProgressBarPreciseClicks();
                
                // 视频加载成功后，在稍微延迟后将其添加到观看历史
                setTimeout(saveToHistory, 3000);
                
                // 启动定期保存播放进度
                startProgressSaveInterval();
            });

            dp.on('error', function() {
                // 检查视频是否已经在播放
                if (dp.video && dp.video.currentTime > 1) {
                    console.log('发生错误，但视频已在播放中，忽略');
                    return;
                }
                showError('视频播放失败，请检查视频源或网络连接');
            });

            // 添加移动端长按两倍速播放功能
            setupLongPressSpeedControl();
            
            // 添加seeking和seeked事件监听器，以检测用户是否在拖动进度条
            dp.on('seeking', function() {
                isUserSeeking = true;
                videoHasEnded = false; // 重置视频结束标志
                
                // 如果是用户通过点击进度条设置的位置，确保准确跳转
                if (userClickedPosition !== null && dp.video) {
                    // 确保用户的点击位置被正确应用，避免自动跳至视频末尾
                    const clickedTime = userClickedPosition;
                    
                    // 防止跳转到视频结尾
                    if (Math.abs(dp.video.duration - clickedTime) < 0.5) {
                        // 如果点击的位置非常接近结尾，稍微减少一点时间
                        dp.video.currentTime = Math.max(0, clickedTime - 0.5);
                    } else {
                        dp.video.currentTime = clickedTime;
                    }
                    
                    // 清除记录的位置
                    setTimeout(() => {
                        userClickedPosition = null;
                    }, 200);
                }
            });
            
            // 改进seeked事件处理
            dp.on('seeked', function() {
                // 如果视频跳转到了非常接近结尾的位置(小于0.3秒)，且不是自然播放到此处
                if (dp.video && dp.video.duration > 0) {
                    const timeFromEnd = dp.video.duration - dp.video.currentTime;
                    if (timeFromEnd < 0.3 && isUserSeeking) {
                        // 将播放时间往回移动一点点，避免触发结束事件
                        dp.video.currentTime = Math.max(0, dp.video.currentTime - 1);
                    }
                }
                
                // 延迟重置seeking标志，以便于区分自然播放结束和用户拖拽
                setTimeout(() => {
                    isUserSeeking = false;
                }, 200);
            });
            
            // 修改视频结束事件监听器，添加额外检查
            dp.on('ended', function() {
                videoHasEnded = true; // 标记视频已自然结束
                
                // 视频已播放完，清除播放进度记录
                clearVideoProgress();
                
                // 如果启用了自动连播，并且有下一集可播放，则自动播放下一集
                if (autoplayEnabled && currentEpisodeIndex < currentEpisodes.length - 1) {
                    console.log('视频播放结束，自动播放下一集');
                    // 稍长延迟以确保所有事件处理完成
                    setTimeout(() => {
                        // 确认不是因为用户拖拽导致的假结束事件
                        if (videoHasEnded && !isUserSeeking) {
                            playNextEpisode();
                            videoHasEnded = false; // 重置标志
                        }
                    }, 1000);
                } else {
                    console.log('视频播放结束，无下一集或未启用自动连播');
                }
            });
            
            // 添加事件监听以检测近视频末尾的点击拖动
            dp.on('timeupdate', function() {
                if (dp.video && dp.duration > 0) {
                    // 如果视频接近结尾但不是自然播放到结尾，重置自然结束标志
                    if (isUserSeeking && dp.video.currentTime > dp.video.duration * 0.95) {
                        videoHasEnded = false;
                    }
                }
            });
            
            // 10秒后如果仍在加载，但不立即显示错误
            setTimeout(function() {
                // 如果视频已经播放开始，则不显示错误
                if (dp && dp.video && dp.video.currentTime > 0) {
                    return;
                }
                
                if (document.getElementById('loading').style.display !== 'none') {
                    document.getElementById('loading').innerHTML = `
                        <div class="loading-spinner"></div>
                        <div>视频加载时间较长，请耐心等待...</div>
                        <div style="font-size: 12px; color: #aaa; margin-top: 10px;">如长时间无响应，请尝试其他视频源</div>
                    `;
                }
            }, 10000);

            // 绑定原生全屏：DPlayer 触发全屏时调用 requestFullscreen
            (function(){
                const fsContainer = document.getElementById('playerContainer');
                dp.on('fullscreen', () => {
                    if (fsContainer.requestFullscreen) {
                        fsContainer.requestFullscreen().catch(err => console.warn('原生全屏失败:', err));
                    }
                });
                dp.on('fullscreen_cancel', () => {
                    if (document.fullscreenElement) {
                        document.exitFullscreen();
                    }
                });
            })();
        }

        // 自定义M3U8 Loader用于过滤广告
        class CustomHlsJsLoader extends Hls.DefaultConfig.loader {
            constructor(config) {
                super(config);
                const load = this.load.bind(this);
                this.load = function(context, config, callbacks) {
                    // 拦截manifest和level请求
                    if (context.type === 'manifest' || context.type === 'level') {
                        const onSuccess = callbacks.onSuccess;
                        callbacks.onSuccess = function(response, stats, context) {
                            // 如果是m3u8文件，处理内容以移除广告分段
                            if (response.data && typeof response.data === 'string') {
                                // 过滤掉广告段 - 实现更精确的广告过滤逻辑
                                response.data = filterAdsFromM3U8(response.data, true);
                            }
                            return onSuccess(response, stats, context);
                        };
                    }
                    // 执行原始load方法
                    load(context, config, callbacks);
                };
            }
        }

        // M3U8清单广告过滤函数
        function filterAdsFromM3U8(m3u8Content, strictMode = false) {
            if (!m3u8Content) return '';

            // 按行分割M3U8内容
            const lines = m3u8Content.split('\n');
            const filteredLines = [];

            for (let i = 0; i < lines.length; i++) {
                const line = lines[i];

                // 只过滤#EXT-X-DISCONTINUITY标识
                if (!line.includes('#EXT-X-DISCONTINUITY')) {
                    filteredLines.push(line);
                }
            }

            return filteredLines.join('\n');
        }
        

        // 显示错误
        function showError(message) {
            // 在视频已经播放的情况下不显示错误
            if (dp && dp.video && dp.video.currentTime > 1) {
                console.log('忽略错误:', message);
                return;
            }
            
            document.getElementById('loading').style.display = 'none';
            document.getElementById('error').style.display = 'flex';
            document.getElementById('error-message').textContent = message;
        }

        // 更新集数信息
        function updateEpisodeInfo() {
            if (currentEpisodes.length > 0) {
                document.getElementById('episodeInfo').textContent = `第 ${currentEpisodeIndex + 1}/${currentEpisodes.length} 集`;
            } else {
                document.getElementById('episodeInfo').textContent = '无集数信息';
            }
        }

        // 更新按钮状态
        function updateButtonStates() {
            const prevButton = document.getElementById('prevButton');
            const nextButton = document.getElementById('nextButton');
            
            // 处理上一集按钮
            if (currentEpisodeIndex > 0) {
                prevButton.classList.remove('bg-gray-700', 'cursor-not-allowed');
                prevButton.classList.add('bg-[#222]', 'hover:bg-[#333]');
                prevButton.removeAttribute('disabled');
            } else {
                prevButton.classList.add('bg-gray-700', 'cursor-not-allowed');
                prevButton.classList.remove('bg-[#222]', 'hover:bg-[#333]');
                prevButton.setAttribute('disabled', '');
            }
            
            // 处理下一集按钮
            if (currentEpisodeIndex < currentEpisodes.length - 1) {
                nextButton.classList.remove('bg-gray-700', 'cursor-not-allowed');
                nextButton.classList.add('bg-[#222]', 'hover:bg-[#333]');
                nextButton.removeAttribute('disabled');
            } else {
                nextButton.classList.add('bg-gray-700', 'cursor-not-allowed');
                nextButton.classList.remove('bg-[#222]', 'hover:bg-[#333]');
                nextButton.setAttribute('disabled', '');
            }
        }

        // 渲染集数按钮
        function renderEpisodes() {
            const episodesList = document.getElementById('episodesList');
            if (!episodesList) return;
            
            if (!currentEpisodes || currentEpisodes.length === 0) {
                episodesList.innerHTML = '<div class="col-span-full text-center text-gray-400 py-8">没有可用的集数</div>';
                return;
            }
            
            const episodes = episodesReversed ? [...currentEpisodes].reverse() : currentEpisodes;
            let html = '';
            
            episodes.forEach((episode, index) => {
                // 根据倒序状态计算真实的剧集索引
                const realIndex = episodesReversed ? currentEpisodes.length - 1 - index : index;
                const isActive = realIndex === currentEpisodeIndex;
                
                html += `
                    <button id="episode-${realIndex}" 
                            onclick="playEpisode(${realIndex})" 
                            class="px-4 py-2 ${isActive ? 'episode-active' : '!bg-[#222] hover:!bg-[#333] hover:!shadow-none'} !border ${isActive ? '!border-blue-500' : '!border-[#333]'} rounded-lg transition-colors text-center episode-btn">
                        第${realIndex + 1}集
                    </button>
                `;
            });
            
            episodesList.innerHTML = html;
        }

        // 播放指定集数
        function playEpisode(index) {
            // 确保index在有效范围内
            if (index < 0 || index >= currentEpisodes.length) {
                console.error(`无效的剧集索引: ${index}, 当前剧集数量: ${currentEpisodes.length}`);
                showToast(`无效的剧集索引: ${index + 1}，当前剧集总数: ${currentEpisodes.length}`);
                return;
            }
            
            // 保存当前播放进度（如果正在播放）
            if (dp && dp.video && !dp.video.paused && !videoHasEnded) {
                saveCurrentProgress();
            }
            
            // 清除进度保存计时器
            if (progressSaveInterval) {
                clearInterval(progressSaveInterval);
                progressSaveInterval = null;
            }
            
            // 首先隐藏之前可能显示的错误
            document.getElementById('error').style.display = 'none';
            // 显示加载指示器
            document.getElementById('loading').style.display = 'flex';
            document.getElementById('loading').innerHTML = `
                <div class="loading-spinner"></div>
                <div>正在加载视频...</div>
            `;
            
            const url = currentEpisodes[index];
            currentEpisodeIndex = index;
            videoHasEnded = false; // 重置视频结束标志
            
            // 获取当前URL参数，保留source参数
            const urlParams = new URLSearchParams(window.location.search);
            const sourceName = urlParams.get('source') || '';
            const sourceCode = urlParams.get('source_code') || '';
            
            // 更新URL，不刷新页面，保留source参数
            const newUrl = new URL(window.location.href);
            newUrl.searchParams.set('index', index);
            newUrl.searchParams.set('url', url);
            if (sourceName) {
                newUrl.searchParams.set('source', sourceName);
            }
            if (sourceCode) {
                newUrl.searchParams.set('source_code', sourceCode);
            }
            window.history.pushState({}, '', newUrl);
            
            // 更新播放器
            if (dp) {
                try {
                    dp.switchVideo({
                        url: url,
                        type: 'hls'
                    });
                    
                    // 确保播放开始
                    const playPromise = dp.play();
                    if (playPromise !== undefined) {
                        playPromise.catch(error => {
                            console.warn('播放失败，尝试重新初始化:', error);
                            // 如果切换视频失败，重新初始化播放器
                            initPlayer(url, sourceCode);
                        });
                    }
                } catch (e) {
                    console.error('切换视频出错，尝试重新初始化:', e);
                    // 如果出错，重新初始化播放器
                    initPlayer(url, sourceCode);
                }
            } else {
                initPlayer(url, sourceCode);
            }
            
            // 更新UI
            updateEpisodeInfo();
            updateButtonStates();
            renderEpisodes();

            // 重置用户点击位置记录
            userClickedPosition = null;
            
            // 三秒后保存到历史记录
            setTimeout(() => saveToHistory(), 3000);
        }

        // 播放上一集
        function playPreviousEpisode() {
            if (currentEpisodeIndex > 0) {
                playEpisode(currentEpisodeIndex - 1);
            }
        }

        // 播放下一集
        function playNextEpisode() {
            if (currentEpisodeIndex < currentEpisodes.length - 1) {
                playEpisode(currentEpisodeIndex + 1);
            }
        }

        // 复制播放链接
        function copyLinks() {
            // 尝试从URL中获取参数
            const urlParams = new URLSearchParams(window.location.search);
            const linkUrl = urlParams.get('url') || '';
            navigator.clipboard.writeText(linkUrl).then(() => {
                showToast('视频链接已复制到剪贴板', 'success');
            }).catch(err => {
                showToast('复制失败，请检查浏览器权限', 'error');
            });
        }

        // 切换集数排序
        function toggleEpisodeOrder() {
            episodesReversed = !episodesReversed;
            
            // 保存到localStorage
            localStorage.setItem('episodesReversed', episodesReversed);
            
            // 重新渲染集数列表
            renderEpisodes();
            
            // 更新排序按钮
            updateOrderButton();
        }

        // 更新排序按钮状态
        function updateOrderButton() {
            const orderText = document.getElementById('orderText');
            const orderIcon = document.getElementById('orderIcon');
            
            if (orderText && orderIcon) {
                orderText.textContent = episodesReversed ? '正序排列' : '倒序排列';
                orderIcon.style.transform = episodesReversed ? 'rotate(180deg)' : '';
            }
        }

        // 设置进度条准确点击处理
        function setupProgressBarPreciseClicks() {
            // 查找DPlayer的进度条元素
            const progressBar = document.querySelector('.dplayer-bar-wrap');
            if (!progressBar || !dp || !dp.video) return;
            
            // 移除可能存在的旧事件监听器
            progressBar.removeEventListener('mousedown', handleProgressBarClick);
            
            // 添加新的事件监听器
            progressBar.addEventListener('mousedown', handleProgressBarClick);
            
            // 在移动端也添加触摸事件支持
            progressBar.removeEventListener('touchstart', handleProgressBarTouch);
            progressBar.addEventListener('touchstart', handleProgressBarTouch);
            
            console.log('进度条精确点击监听器已设置');
        }

        // 处理进度条点击
        function handleProgressBarClick(e) {
            if (!dp || !dp.video) return;
            
            // 计算点击位置相对于进度条的比例
            const rect = e.currentTarget.getBoundingClientRect();
            const percentage = (e.clientX - rect.left) / rect.width;
            
            // 计算点击位置对应的视频时间
            const duration = dp.video.duration;
            let clickTime = percentage * duration;
            
            // 处理视频接近结尾的情况
            if (duration - clickTime < 1) {
                // 如果点击位置非常接近结尾，稍微往前移一点
                clickTime = Math.min(clickTime, duration - 1.5);
                console.log(`进度条点击接近结尾，调整时间为 ${clickTime.toFixed(2)}/${duration.toFixed(2)}`);
            }
            
            // 记录用户点击的位置
            userClickedPosition = clickTime;
            
            // 输出调试信息
            console.log(`进度条点击: ${percentage.toFixed(4)}, 时间: ${clickTime.toFixed(2)}/${duration.toFixed(2)}`);
            
            // 阻止默认事件传播，避免DPlayer内部逻辑将视频跳至末尾
            e.stopPropagation();
            
            // 直接设置视频时间
            dp.seek(clickTime);
        }

        // 处理移动端触摸事件
        function handleProgressBarTouch(e) {
            if (!dp || !dp.video || !e.touches[0]) return;
            
            const touch = e.touches[0];
            const rect = e.currentTarget.getBoundingClientRect();
            const percentage = (touch.clientX - rect.left) / rect.width;
            
            const duration = dp.video.duration;
            let clickTime = percentage * duration;
            
            // 处理视频接近结尾的情况
            if (duration - clickTime < 1) {
                clickTime = Math.min(clickTime, duration - 1.5);
            }
            
            // 记录用户点击的位置
            userClickedPosition = clickTime;
            
            console.log(`进度条触摸: ${percentage.toFixed(4)}, 时间: ${clickTime.toFixed(2)}/${duration.toFixed(2)}`);
            
            e.stopPropagation();
            dp.seek(clickTime);
        }
        
        // 在播放器初始化后添加视频到历史记录
        function saveToHistory() {
            // 确保 currentEpisodes 非空
            if (!currentEpisodes || currentEpisodes.length === 0) {
                console.warn('没有可用的剧集列表，无法保存完整的历史记录');
            }
            
            // 尝试从URL中获取参数
            const urlParams = new URLSearchParams(window.location.search);
            const sourceName = urlParams.get('source') || '';
            const sourceCode = urlParams.get('source_code') || '';

            // 获取当前播放进度
            let currentPosition = 0;
            let videoDuration = 0;
            
            if (dp && dp.video) {
                currentPosition = dp.video.currentTime;
                videoDuration = dp.video.duration;
            }

            // 构建要保存的视频信息对象
            const videoInfo = {
                title: currentVideoTitle,
                // 创建基础URL，使用标题作为唯一标识符
                url: `player.html?title=${encodeURIComponent(currentVideoTitle)}&source=${encodeURIComponent(sourceName)}&source_code=${encodeURIComponent(sourceCode)}`,
                episodeIndex: currentEpisodeIndex,
                sourceName: sourceName,
                timestamp: Date.now(),
                // 添加播放进度信息
                playbackPosition: currentPosition > 10 ? currentPosition : 0,
                duration: videoDuration,
                // 重要：保存完整的集数列表，确保进行深拷贝
                episodes: currentEpisodes && currentEpisodes.length > 0 ? [...currentEpisodes] : []
            };
            
            // 如果外部定义了addToViewingHistory函数，则调用它
            if (typeof addToViewingHistory === 'function') {
                addToViewingHistory(videoInfo);
                console.log(`已保存 "${currentVideoTitle}" 的历史记录, 集数数据: ${currentEpisodes.length}集`);
            } else {
                // 否则直接使用本地实现
                try {
                    const history = JSON.parse(localStorage.getItem('viewingHistory') || '[]');
                    
                    // 检查是否已经存在相同标题的记录（同一视频的不同集数）
                    const existingIndex = history.findIndex(item => item.title === videoInfo.title);
                    if (existingIndex !== -1) {
                        // 存在则更新现有记录的集数、时间戳和URL
                        history[existingIndex].episodeIndex = currentEpisodeIndex;
                        history[existingIndex].timestamp = Date.now();
                        history[existingIndex].sourceName = sourceName
                        // 更新播放进度信息
                        history[existingIndex].playbackPosition = currentPosition > 10 ? currentPosition : history[existingIndex].playbackPosition;
                        history[existingIndex].duration = videoDuration || history[existingIndex].duration;
                        // 同时更新URL以保存当前的集数状态
                        history[existingIndex].url = window.location.href;
                        // 更新集数列表（如果有且与当前不同）
                        if (currentEpisodes && currentEpisodes.length > 0) {
                            // 检查是否需要更新集数数据（针对不同长度的集数列表）
                            if (!history[existingIndex].episodes || 
                                !Array.isArray(history[existingIndex].episodes) || 
                                history[existingIndex].episodes.length !== currentEpisodes.length) {
                                history[existingIndex].episodes = [...currentEpisodes]; // 深拷贝
                                console.log(`更新 "${currentVideoTitle}" 的剧集数据: ${currentEpisodes.length}集`);
                            }
                        }
                        
                        // 移到最前面
                        const updatedItem = history.splice(existingIndex, 1)[0];
                        history.unshift(updatedItem);
                    } else {
                        // 添加新记录到最前面，但保存完整URL以便能直接打开到正确的集数
                        videoInfo.url = window.location.href;
                        console.log(`创建新的历史记录: "${currentVideoTitle}", ${currentEpisodes.length}集`);
                        history.unshift(videoInfo);
                    }
                    
                    // 限制历史记录数量为50条
                    if (history.length > 50) history.splice(50);
                    
                    localStorage.setItem('viewingHistory', JSON.stringify(history));
                } catch (e) {
                    console.error('保存观看历史失败:', e);
                }
            }
        }

        // 显示恢复位置提示
        function showPositionRestoreHint(position) {
            if (!position || position < 10) return;
            
            // 创建提示元素
            const hint = document.createElement('div');
            hint.className = 'position-restore-hint';
            hint.innerHTML = `
                <div class="hint-content">
                    已从 ${formatTime(position)} 继续播放
                </div>
            `;
            
            // 添加到播放器容器
            const playerContainer = document.querySelector('.player-container');
            playerContainer.appendChild(hint);
            
            // 显示提示
            setTimeout(() => {
                hint.classList.add('show');
                
                // 3秒后隐藏
                setTimeout(() => {
                    hint.classList.remove('show');
                    setTimeout(() => hint.remove(), 300);
                }, 3000);
            }, 100);
        }
        
        // 格式化时间为 mm:ss 格式
        function formatTime(seconds) {
            if (isNaN(seconds)) return '00:00';
            
            const minutes = Math.floor(seconds / 60);
            const remainingSeconds = Math.floor(seconds % 60);
            
            return `${minutes.toString().padStart(2, '0')}:${remainingSeconds.toString().padStart(2, '0')}`;
        }
        
        // 开始定期保存播放进度
        function startProgressSaveInterval() {
            // 清除可能存在的旧计时器
            if (progressSaveInterval) {
                clearInterval(progressSaveInterval);
            }
            
            // 每30秒保存一次播放进度
            progressSaveInterval = setInterval(saveCurrentProgress, 30000);
        }
        
        // 保存当前播放进度
        function saveCurrentProgress() {
            if (!dp || !dp.video) return;
            const currentTime = dp.video.currentTime;
            const duration = dp.video.duration;
            if (!duration || currentTime < 1) return;

            // 在localStorage中保存进度
            const progressKey = `videoProgress_${getVideoId()}`;
            const progressData = {
                position: currentTime,
                duration: duration,
                timestamp: Date.now()
            };
            try {
                localStorage.setItem(progressKey, JSON.stringify(progressData));
                // --- 新增：同步更新 viewingHistory 中的进度 ---
                try {
                    const historyRaw = localStorage.getItem('viewingHistory');
                    if (historyRaw) {
                        const history = JSON.parse(historyRaw);
                        // 用 title + 集数索引唯一标识
                        const idx = history.findIndex(item =>
                            item.title === currentVideoTitle &&
                            (item.episodeIndex === undefined || item.episodeIndex === currentEpisodeIndex)
                        );
                        if (idx !== -1) {
                            // 只在进度有明显变化时才更新，减少写入
                            if (
                                Math.abs((history[idx].playbackPosition || 0) - currentTime) > 2 ||
                                Math.abs((history[idx].duration || 0) - duration) > 2
                            ) {
                                history[idx].playbackPosition = currentTime;
                                history[idx].duration = duration;
                                history[idx].timestamp = Date.now();
                                localStorage.setItem('viewingHistory', JSON.stringify(history));
                            }
                        }
                    }
                } catch (e) {
                    // 忽略 viewingHistory 更新错误
                }
            } catch (e) {
                console.error('保存播放进度失败', e);
            }
        }

        // 设置移动端长按两倍速播放功能
        function setupLongPressSpeedControl() {
            if (!dp || !dp.video) return;
            
            const playerElement = document.getElementById('player');
            let longPressTimer = null;
            let originalPlaybackRate = 1.0;
            let isLongPress = false;
            
            // 显示快速提示
            function showSpeedHint(speed) {
                showShortcutHint(`${speed}倍速`, 'right');
            }

            // 禁用右键
            playerElement.oncontextmenu =  () => {
                // 检测是否为移动设备
                const isMobile = /Android|webOS|iPhone|iPad|iPod|BlackBerry|IEMobile|Opera Mini/i.test(navigator.userAgent);
                
                // 只在移动设备上禁用右键
                if (isMobile) {
                    document.querySelector(".dplayer-menu").style.display = "none";
                    document.querySelector(".dplayer-mask").style.display = "none";
                    return false;
                }
                return true; // 在桌面设备上允许右键菜单
            };
            
            // 触摸开始事件
            playerElement.addEventListener('touchstart', function(e) {
                // 检查视频是否正在播放，如果没有播放则不触发长按功能
                if (dp.video.paused) {
                    return; // 视频暂停时不触发长按功能
                }
                
                // 保存原始播放速度
                originalPlaybackRate = dp.video.playbackRate;
                
                // 设置长按计时器
                longPressTimer = setTimeout(() => {
                    // 再次检查视频是否仍在播放
                    if (dp.video.paused) {
                        clearTimeout(longPressTimer);
                        longPressTimer = null;
                        return;
                    }
                    
                    // 长按超过500ms，设置为3倍速
                    dp.video.playbackRate = 3.0;
                    isLongPress = true;
                    showSpeedHint(3.0);
                    
                    // 只在确认为长按时阻止默认行为
                    e.preventDefault();
                }, 500);
            }, { passive: false });
            
            // 触摸结束事件
            playerElement.addEventListener('touchend', function(e) {
                // 清除长按计时器
                if (longPressTimer) {
                    clearTimeout(longPressTimer);
                    longPressTimer = null;
                }
                
                // 如果是长按状态，恢复原始播放速度
                if (isLongPress) {
                    dp.video.playbackRate = originalPlaybackRate;
                    isLongPress = false;
                    showSpeedHint(originalPlaybackRate);
                    
                    // 阻止长按后的点击事件
                    e.preventDefault();
                }
                // 如果不是长按，则允许正常的点击事件（暂停/播放）
            });
            
            // 触摸取消事件
            playerElement.addEventListener('touchcancel', function() {
                // 清除长按计时器
                if (longPressTimer) {
                    clearTimeout(longPressTimer);
                    longPressTimer = null;
                }
                
                // 如果是长按状态，恢复原始播放速度
                if (isLongPress) {
                    dp.video.playbackRate = originalPlaybackRate;
                    isLongPress = false;
                }
            });
            
            // 触摸移动事件 - 防止在长按时触发页面滚动
            playerElement.addEventListener('touchmove', function(e) {
                if (isLongPress) {
                    e.preventDefault();
                }
            }, { passive: false });
            
            // 视频暂停时取消长按状态
            dp.video.addEventListener('pause', function() {
                if (isLongPress) {
                    dp.video.playbackRate = originalPlaybackRate;
                    isLongPress = false;
                }
                
                if (longPressTimer) {
                    clearTimeout(longPressTimer);
                    longPressTimer = null;
                }
            });
        }
        
        // 清除视频进度记录
        function clearVideoProgress() {
            const progressKey = `videoProgress_${getVideoId()}`;
            try {
                localStorage.removeItem(progressKey);
                console.log('已清除播放进度记录');
            } catch (e) {
                console.error('清除播放进度记录失败', e);
            }
        }
        
        // 获取视频唯一标识
        function getVideoId() {
            // 使用视频标题和集数索引作为唯一标识
            return `${encodeURIComponent(currentVideoTitle)}_${currentEpisodeIndex}`;
        }

        let controlsLocked = false;
        function toggleControlsLock() {
            const container = document.getElementById('playerContainer');
            controlsLocked = !controlsLocked;
            container.classList.toggle('controls-locked', controlsLocked);
            const icon = document.getElementById('lockIcon');
            // 切换图标：锁 / 解锁
            icon.innerHTML = controlsLocked
                ? '<path stroke-linecap="round" stroke-linejoin="round" stroke-width="2" d=\"M12 15v2m0-8V7a4 4 0 00-8 0v2m8 0H4v8h16v-8h-4z\"/>'
                : '<path stroke-linecap="round" stroke-linejoin="round" stroke-width="2" d=\"M15 11V7a3 3 0 00-6 0v4m-3 4h12v6H6v-6z\"/>';
        }
    </script>
</body>
</html><|MERGE_RESOLUTION|>--- conflicted
+++ resolved
@@ -256,7 +256,6 @@
 
         <!-- 添加自动播放开关和排序按钮 -->
         <div class="player-container">
-<<<<<<< HEAD
             <div class="flex flex-wrap justify-end items-center gap-2">
                 <!-- 自动连播开关 - 分组到左边 -->
                 <div class="flex items-center gap-1 flex-shrink-0 mr-auto">
@@ -269,14 +268,6 @@
                 
                 <!-- 把各种功能按钮放在右侧 - 在小屏幕上各自占一行 -->
                 <div class="flex flex-wrap justify-end gap-2">
-                    <!-- 复制链接按钮 -->
-                    <button onclick="copyLinks()" class="px-3 py-1 bg-[#222] hover:bg-[#333] border border-[#333] rounded-lg transition-colors flex items-center space-x-1 flex-shrink-0">
-                        <svg xmlns="http://www.w3.org/2000/svg" class="h-4 w-4" fill="none" viewBox="0 0 24 24" stroke="currentColor">
-                            <path stroke-linecap="round" stroke-linejoin="round" stroke-width="2" d="M8 5H6a2 2 0 00-2 2v12a2 2 0 002 2h10a2 2 0 002-2v-1M8 5a2 2 0 002 2h2a2 2 0 002-2M8 5a2 2 0 012-2h2a2 2 0 012 2m0 0h2a2 2 0 012 2v3m2 4H10m0 0l3-3m-3 3l3 3" />
-                        </svg>
-                        <span>复制链接</span>
-                    </button>
-                    
                     <!-- 倒序排列按钮 -->
                     <button onclick="toggleEpisodeOrder()" class="px-3 py-1 bg-[#222] hover:bg-[#333] border border-[#333] rounded-lg transition-colors flex items-center space-x-1 flex-shrink-0">
                         <svg xmlns="http://www.w3.org/2000/svg" class="h-4 w-4" id="orderIcon" viewBox="0 0 20 20" fill="currentColor">
@@ -285,9 +276,16 @@
                         <span id="orderText">倒序排列</span>
                     </button>
                     
+                    <!-- 复制链接按钮 -->
+                    <button title="复制播放链接" onclick="copyLinks()" class="px-2 py-1 bg-[#222] hover:bg-[#333] border border-[#333] text-white rounded-lg transition">
+                        <svg xmlns="http://www.w3.org/2000/svg" class="h-4 w-4" fill="none" viewBox="0 0 24 24" stroke="currentColor">
+                            <path stroke-linecap="round" stroke-linejoin="round" stroke-width="2" d="M8 5H6a2 2 0 00-2 2v12a2 2 0 002 2h10a2 2 0 002-2v-1M8 5a2 2 0 002 2h2a2 2 0 002-2M8 5a2 2 0 012-2h2a2 2 0 012 2m0 0h2a2 2 0 012 2v3m2 4H10m0 0l3-3m-3 3l3 3" />
+                        </svg>
+                    </button>
+                    
                     <!-- 锁定控制按钮 - 始终显示在最右侧 -->
                     <button id="lockToggle" onclick="toggleControlsLock()" title="锁定控制" 
-                            class="px-2 py-1 bg-[#333] hover:bg-[#444] text-white rounded-full transition flex-shrink-0">
+                            class="px-2 py-1 bg-[#222] hover:bg-[#333] border border-[#333] text-white rounded-lg transition flex-shrink-0">
                         <svg id="lockIcon" class="w-5 h-5" fill="none" stroke="currentColor" viewBox="0 0 24 24">
                             <!-- 默认状态：未锁图标 -->
                             <path stroke-linecap="round" stroke-linejoin="round" stroke-width="2"
@@ -295,40 +293,6 @@
                         </svg>
                     </button>
                 </div>
-=======
-            <div class="mb-2 flex justify-end items-center gap-2">
-                <span class="text-gray-400 text-sm">自动连播</span>
-                <label class="switch">
-                    <input type="checkbox" id="autoplayToggle">
-                    <span class="slider"></span>
-                </label>
-                <button onclick="toggleEpisodeOrder()" class="px-4 py-1 bg-gradient-to-r from-indigo-500 via-purple-500 to-pink-500 hover:from-indigo-600 hover:via-purple-600 hover:to-pink-600 text-white text-xs font-semibold rounded-lg transition-all duration-300 transform items-center justify-center flex">
-                    <svg xmlns="http://www.w3.org/2000/svg" class="h-5 w-5" id="orderIcon" viewBox="0 0 20 20" fill="currentColor">
-                        <path fill-rule="evenodd" d="M10 18a8 8 0 100-16 8 8 0 000 16zm1-11a1 1 0 10-2 0v3.586L7.707 9.293a1 1 0 00-1.414 1.414l3 3a1 1 0 001.414 0l3-3a1 1 0 00-1.414-1.414L11 10.586V7z" clip-rule="evenodd" />
-                    </svg>
-                    <span id="orderText">倒序排列</span>
-                </button>
-                <button onclick="copyLinks()" title="复制视频链接" class="px-2 py-1 bg-[#333] hover:bg-[#444] text-white rounded-full transition">
-                    <svg viewBox="0 0 32 32" id="copyIcon" class="w-5 h-5" fill="#ffffff" xmlns="http://www.w3.org/2000/svg">
-                        <g id="SVGRepo_bgCarrier" stroke-width="0"></g>
-                        <g id="SVGRepo_tracerCarrier" stroke-linecap="round" stroke-linejoin="round"></g>
-                        <g id="SVGRepo_iconCarrier">
-                            <defs> <style> .cls-1 { fill: none; } </style> </defs>
-                            <path d="M11.9474,19a4.9476,4.9476,0,0,1-3.4991-8.4465l5.1053-5.1043a4.9482,4.9482,0,0,1,6.9981,6.9976l-.5523.5526-1.4158-1.4129.5577-.5579a2.95,2.95,0,0,0-.0039-4.1653,3.02,3.02,0,0,0-4.17,0l-5.1047,5.104a2.9474,2.9474,0,0,0,0,4.1692,3.02,3.02,0,0,0,4.17,0l1.4143,1.4145A4.9176,4.9176,0,0,1,11.9474,19Z"></path>
-                            <path d="M19.9474,17a4.9476,4.9476,0,0,1-3.4991-8.4465l.5526-.5526,1.4143,1.4146-.5526.5523a2.9476,2.9476,0,0,0,0,4.1689,3.02,3.02,0,0,0,4.17,0c.26-.26,4.7293-4.7293,5.1053-5.1045a2.951,2.951,0,0,0,0-4.1687,3.02,3.02,0,0,0-4.17,0L21.5536,3.449a4.9483,4.9483,0,0,1,6.9981,6.9978c-.3765.376-4.844,4.8428-5.1038,5.1035A4.9193,4.9193,0,0,1,19.9474,17Z"></path>
-                            <path d="M24,30H4a2.0021,2.0021,0,0,1-2-2V8A2.0021,2.0021,0,0,1,4,6H8V8H4V28H24V18h2V28A2.0021,2.0021,0,0,1,24,30Z"></path>
-                            <rect id="_Transparent_Rectangle_" data-name="<Transparent Rectangle>" class="cls-1" width="32" height="32"></rect>
-                        </g>
-                    </svg>
-                </button>
-                <button id="lockToggle" onclick="toggleControlsLock()" title="锁定控制" class="px-2 py-1 bg-[#333] hover:bg-[#444] text-white rounded-full transition">
-                    <svg id="lockIcon" class="w-5 h-5" fill="none" stroke="currentColor" viewBox="0 0 24 24">
-                        <!-- 默认状态：未锁图标 -->
-                        <path stroke-linecap="round" stroke-linejoin="round" stroke-width="2"
-                              d="M15 11V7a3 3 0 00-6 0v4m-3 4h12v6H6v-6z" />
-                    </svg>
-                </button>
->>>>>>> 365033e0
             </div>
         </div>
 
@@ -1172,7 +1136,7 @@
             const urlParams = new URLSearchParams(window.location.search);
             const linkUrl = urlParams.get('url') || '';
             navigator.clipboard.writeText(linkUrl).then(() => {
-                showToast('视频链接已复制到剪贴板', 'success');
+                showToast('播放链接已复制', 'success');
             }).catch(err => {
                 showToast('复制失败，请检查浏览器权限', 'error');
             });
